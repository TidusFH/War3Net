--- conflicted
+++ resolved
@@ -54,10 +54,7 @@
         v31 = 31,
 
         /// <summary>Introduced in patch 2.0.3 PTR.</summary>
-<<<<<<< HEAD
-=======
         [EditorBrowsable(EditorBrowsableState.Never)]
->>>>>>> 6c2dbf98
         v32 = 32,
 
         /// <summary>Introduced in patch 2.0.3.</summary>
